--- conflicted
+++ resolved
@@ -62,41 +62,6 @@
 </head>
 <body>
     <div class="container">
-<<<<<<< HEAD
-        <header class="text-center my-5">
-            <h1 class="display-4">GitHub Code Analyzer</h1>
-            <p class="lead">Analyze any GitHub repository for code quality, best practices, and more using AI</p>
-        </header>
-        <video autoplay muted loop id="background-video" style="position: fixed; top: 0; left: 0; width: 100%; height: 100%; object-fit: cover; z-index: -1;">
-            <source src="{{ url_for('static', filename='vid.mp4') }}" type="video/mp4">
-            Your browser does not support the video tag.
-        </video>
-
-        <script>
-            setTimeout(() => {
-            const messagesContainer = document.createElement('div');
-            messagesContainer.innerHTML = `
-                {% with messages = get_flashed_messages(with_categories=true) %}
-                {% if messages %}
-                    {% for category, message in messages %}
-                    <div class="alert alert-{{ category }}">{{ message }}</div>
-                    {% endfor %}
-                {% endif %}
-                {% endwith %}
-            `;
-            document.querySelector('.container').insertBefore(messagesContainer, document.querySelector('.card.shadow-sm'));
-            }, 2000);
-        </script>
-
-        <div class="card shadow-sm">
-            <div class="card-body">
-                <form method="POST" action="/">
-                    <div class="mb-3">
-                        <label for="repo_url" class="form-label">GitHub Repository URL</label>
-                        <input type="url" class="form-control" id="repo_url" name="repo_url" 
-                               placeholder="https://github.com/username/repository" required>
-                        <div class="form-text">Enter the full URL of the GitHub repository you want to analyze</div>
-=======
         <div class="row justify-content-center">
             <div class="col-md-10">
                 {% with messages = get_flashed_messages(with_categories=true) %}
@@ -115,7 +80,6 @@
                         <i class="fab fa-github github-icon"></i>
                         <h1 class="display-4">GitHub Resume Analyzer</h1>
                         <p class="lead">Upload a resume to analyze the candidate's GitHub profile and verify their claimed skills</p>
->>>>>>> e80fff4c
                     </div>
                 </div>
                 
@@ -176,21 +140,6 @@
                     </div>
                 </div>
             </div>
-             <div class="progress mt-4">
-            <div id="progress-bar" class="progress-bar progress-bar-striped progress-bar-animated" 
-                 role="progressbar" style="width: 0%;" aria-valuenow="0" aria-valuemin="0" aria-valuemax="100"></div>
-        </div>
-        </div>
-<<<<<<< HEAD
-
-        <div class="mt-5">
-            <h3>How it works</h3>
-            <ol>
-                <li>Enter a public GitHub repository URL</li>
-                <li>Our system retrieves the code files</li>
-                <li>Google's Gemini AI analyzes the code quality</li>
-                <li>Receive a comprehensive analysis report</li>
-            </ol>
         </div>
        
 
@@ -219,8 +168,6 @@
   
             });
         </script>
-=======
->>>>>>> e80fff4c
     </div>
     
     <script src="https://cdn.jsdelivr.net/npm/bootstrap@5.3.0-alpha1/dist/js/bootstrap.bundle.min.js"></script>
