--- conflicted
+++ resolved
@@ -64,7 +64,7 @@
 def extract_skills_from_resume(text):
     """Extract skills mentioned in the resume"""
     # Simplified skill extraction using common patterns
-    skills_section = re.search(r'(?i)(skills|technologies|technical skills|programming languages)[:\s]*(.*?)(?:\n\n|\Z)', text, re.DOTALL)
+    skills_section = re.search(r'(?i)(skills|technologies|technical skills|programming languages)[:\s]*(.*?)(?=\n[A-Z][a-z]|$)', text, re.DOTALL)
     if skills_section:
         skills_text = skills_section.group(2)
         # Extract individual skills
@@ -132,7 +132,7 @@
     
     # Filter only code files (ignore binaries, images, etc.)
     code_extensions = ['.py', '.js', '.html', '.css', '.java', '.cpp', '.c', '.h', '.go', '.rb', 
-                       '.php', '.ts', '.jsx', '.tsx', '.md', '.json', '.yml', '.yaml', '.xml']
+                       '.php', '.ts', '.jsx', '.tsx', '.md', '.json', '.yml', '.yaml', '.xml','.txt']
     
     code_files = []
     total_size = 0
@@ -291,21 +291,6 @@
     
     {file_contents}
     
-<<<<<<< HEAD
-    Provide a detailed analysis of the code covering:
-    1. Code Quality: Assess the overall code quality, readability, and maintainability.
-    2. Best Practices: Identify if the code follows industry best practices. (like pep 8 for python)
-    3. Architecture: Evaluate the architectural patterns and structure.
-    4. Potential Bugs: Highlight any potential bugs or issues.
-    5. Security Concerns: Identify potential security vulnerabilities.
-    6. Performance: Evaluate potential performance issues.
-    7. Recommendations: Provide specific recommendations for improvement.
-    
-    Format your response with clear headings and bullet points where appropriate.
-    
-    Also, compare with average code quality in the industry and provide a score from 1 to 10.(just the score)
-    
-=======
     Provide a detailed repository analysis in Markdown format with this structure:
     
     ## Repository Analysis: {repo_name}
@@ -329,7 +314,6 @@
     [Suggest specific technical questions based on this repository to ask during interviews]
     
     Return ONLY the Markdown text with no preamble or explanation. Ensure formatting is correct with proper Markdown syntax.
->>>>>>> e80fff4c
     """
     
     # Call Gemini API
@@ -347,7 +331,11 @@
             return redirect(request.url)
         
         file = request.files['resume']
-        
+        if file.filename == '' and request.form.get('github_url'):
+            # If user only provides GitHub URL, redirect to analysis page
+            github_url = request.form.get('github_url')
+            session['github_url'] = github_url
+            return redirect(url_for('analyze'))
         # If user does not select file, browser also
         # submit an empty part without filename
         if file.filename == '':
@@ -430,7 +418,7 @@
 @app.route('/analyze')
 def analyze():
     # Retrieve information from session
-    resume_path = session.get('resume_path')
+    resume_path = session.get('resume_path',[])
     github_url = session.get('github_url')
     resume_skills = session.get('resume_skills', [])
     resume_text = session.get('resume_text', '')
@@ -488,31 +476,5 @@
         flash(f'Error: {str(e)}', 'danger')
         return redirect(url_for('index'))
 
-@app.route('/repo/<username>/<repo_name>')
-def analyze_repo(username, repo_name):
-    # Retrieve information from session
-    resume_skills = session.get('resume_skills', [])
-    
-    repo_url = f"https://github.com/{username}/{repo_name}"
-    
-    try:
-        # Show loading message
-        flash(f'Analyzing repository: {repo_name}. This may take a minute...', 'info')
-        
-        # Get repo contents
-        repo_data = get_repo_contents(repo_url)
-        
-        # Analyze repository
-        repo_analysis = analyze_repo_with_gemini(repo_data, resume_skills)
-        
-        return render_template('repo_analysis.html', 
-                              analysis=repo_analysis,
-                              repo_url=repo_url,
-                              repo_name=repo_name)
-            
-    except Exception as e:
-        flash(f'Error: {str(e)}', 'danger')
-        return redirect(url_for('analyze'))
-
 if __name__ == '__main__':
     app.run(debug=True)